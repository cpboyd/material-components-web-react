--- conflicted
+++ resolved
@@ -3,12 +3,8 @@
     "es2015",
     "react"
   ],
-<<<<<<< HEAD
-  "plugins": ["transform-class-properties"],
-=======
   "plugins": [
     "transform-class-properties",
     "transform-object-rest-spread"
   ],
->>>>>>> 64a4b94b
 }