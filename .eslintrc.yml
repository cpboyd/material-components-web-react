--- conflicted
+++ resolved
@@ -9,9 +9,5 @@
   require-jsdoc: off
   valid-jsdoc: off
   switch-colon-spacing: 0
-<<<<<<< HEAD
-  no-invalid-this: off
-=======
   max-len: [error, 120]
-  indent:  [error, 2, {"SwitchCase":1}]
->>>>>>> 98bcdfe7
+  indent:  [error, 2, {"SwitchCase":1}]