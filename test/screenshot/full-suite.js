<<<<<<< HEAD
import topAppBarSuite from './top-app-bar/screenshot-suite';
import fabSuite from './fab/screenshot-suite';

const fullSuite = [
  topAppBarSuite,
    fabSuite,
=======
import materialIconSuite from './material-icon/screenshot-suite';
import topAppBarSuite from './top-app-bar/screenshot-suite';

const fullSuite = [
  materialIconSuite,
  topAppBarSuite,
>>>>>>> 64a4b94b
];

export default fullSuite;<|MERGE_RESOLUTION|>--- conflicted
+++ resolved
@@ -1,18 +1,11 @@
-<<<<<<< HEAD
+import materialIconSuite from './material-icon/screenshot-suite';
 import topAppBarSuite from './top-app-bar/screenshot-suite';
 import fabSuite from './fab/screenshot-suite';
 
 const fullSuite = [
-  topAppBarSuite,
-    fabSuite,
-=======
-import materialIconSuite from './material-icon/screenshot-suite';
-import topAppBarSuite from './top-app-bar/screenshot-suite';
-
-const fullSuite = [
   materialIconSuite,
   topAppBarSuite,
->>>>>>> 64a4b94b
+  fabSuite,
 ];
 
 export default fullSuite;