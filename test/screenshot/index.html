<!DOCTYPE html>
<html>
<<<<<<< HEAD
  <a href="temporary-package">Temporary Package</a>
  <a href="top-app-bar">Top App Bar</a>
  <a href="fab">Fab</a>
=======
  <a href="material-icon">Material Icon</a>
  <a href="top-app-bar">Top App Bar</a>
>>>>>>> 64a4b94b
</html><|MERGE_RESOLUTION|>--- conflicted
+++ resolved
@@ -1,11 +1,6 @@
 <!DOCTYPE html>
 <html>
-<<<<<<< HEAD
-  <a href="temporary-package">Temporary Package</a>
+  <a href="material-icon">Material Icon</a>
   <a href="top-app-bar">Top App Bar</a>
   <a href="fab">Fab</a>
-=======
-  <a href="material-icon">Material Icon</a>
-  <a href="top-app-bar">Top App Bar</a>
->>>>>>> 64a4b94b
 </html>