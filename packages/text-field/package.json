{
  "name": "@material/react-text-field",
  "version": "0.0.0",
  "description": "Material Components React Text Field",
  "license": "Apache-2.0",
  "keywords": [
    "mdc web react",
    "material components react",
    "material design",
    "text field",
    "textfield"
  ],
  "repository": {
    "type": "git",
    "url": "https://github.com/material-components/material-components-web-react.git"
  },
  "dependencies": {
<<<<<<< HEAD
=======
    "@material/react-floating-label": "^0.0.0",
    "@material/react-line-ripple": "^0.0.0",
    "@material/react-notched-outline": "^0.0.0",
>>>>>>> cea4bc20
    "@material/textfield": "^0.34.1",
    "classnames": "^2.2.5",
    "prop-types": "^15.6.1",
    "react": "^16.3.2"
  }
}<|MERGE_RESOLUTION|>--- conflicted
+++ resolved
@@ -15,12 +15,9 @@
     "url": "https://github.com/material-components/material-components-web-react.git"
   },
   "dependencies": {
-<<<<<<< HEAD
-=======
     "@material/react-floating-label": "^0.0.0",
     "@material/react-line-ripple": "^0.0.0",
     "@material/react-notched-outline": "^0.0.0",
->>>>>>> cea4bc20
     "@material/textfield": "^0.34.1",
     "classnames": "^2.2.5",
     "prop-types": "^15.6.1",
