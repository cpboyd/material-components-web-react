// Karma configuration
// Generated on Tue Mar 06 2018 14:20:28 GMT-0800 (PST)
const path = require('path');

module.exports = {
  // base path that will be used to resolve all patterns (eg. files, exclude)
  basePath: '',


  // frameworks to use
  // available frameworks: https://npmjs.org/browse/keyword/karma-adapter
  frameworks: ['mocha'],


  // list of files / patterns to load in the browser
  files: [
    'test/unit/index.js'
  ],


  // list of files / patterns to exclude
  exclude: [],


  // preprocess matching files before serving them to the browser
  // available preprocessors: https://npmjs.org/browse/keyword/karma-preprocessor
  preprocessors: {
    'test/unit/index.js': ['webpack']
  },

  webpack: {
    devtool: 'inline-source-map',
    module: {
      rules: [
        {
          test: /\.js$/,
          use: {
            loader: 'babel-loader',
            options: {
<<<<<<< HEAD
=======
              compact: true,
>>>>>>> 64a4b94b
              presets: [
                'airbnb',
                'es2015',
                'react',
              ],
              plugins: ['transform-class-properties', 'istanbul']
            }
          }
        }
      ]
    }
  },

  client: {
    mocha: {
      reporter: 'html',
      ui: 'qunit',
    },
  },

  // test results reporter to use
  // possible values: 'dots', 'progress'
  // available reporters: https://npmjs.org/browse/keyword/karma-reporter
  reporters: ['progress', 'coverage'],

  coverageReporter: {
    dir: 'coverage',
    reporters: [
      {type: 'lcovonly', subdir: '.'},
      {type: 'json', subdir: '.', file: 'coverage.json'},
      {type: 'html'},
    ],
  },

  // web server port
  port: 9876,


  // enable / disable colors in the output (reporters and logs)
  colors: true,


  // level of logging
  // possible values: config.LOG_DISABLE || config.LOG_ERROR || config.LOG_WARN || config.LOG_INFO || config.LOG_DEBUG
  // logLevel: config.LOG_INFO,


  // enable / disable watching file and executing tests whenever any file changes
  autoWatch: false,

  // Continuous Integration mode
  // if true, Karma captures browsers, runs the tests and exits
  singleRun: false,

  // Concurrency level
  // how many browser should be started simultaneous
  concurrency: Infinity,
};<|MERGE_RESOLUTION|>--- conflicted
+++ resolved
@@ -37,10 +37,7 @@
           use: {
             loader: 'babel-loader',
             options: {
-<<<<<<< HEAD
-=======
               compact: true,
->>>>>>> 64a4b94b
               presets: [
                 'airbnb',
                 'es2015',
